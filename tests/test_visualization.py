import sys
from pathlib import Path

ROOT = Path(__file__).resolve().parents[1]
sys.path.insert(0, str(ROOT / 'Spacetime'))

<<<<<<< HEAD
from src.visualization import build_eigenmode_filter_diagram, pattern_recognition_vs_discovery
=======
from src.visualization import build_eigenmode_filter_diagram, construct_validation_lattice
>>>>>>> 2063641a


def test_build_eigenmode_filter_diagram():
    eigenvalues = [1, 2, 3, 4, 5]
    fig = build_eigenmode_filter_diagram(eigenvalues, selected_mode=4)
    # Expect at least len(eigenvalues) + 2 traces (input + output + blocked bars)
    assert len(fig.data) >= len(eigenvalues) + 2


<<<<<<< HEAD
def test_pattern_recognition_vs_discovery():
    fig = pattern_recognition_vs_discovery()
    # Expect two bar traces, one for each learning mode
    assert len(fig.data) == 2
    assert fig.layout.title.text == "Pattern Recognition vs Discovery"
=======
def test_construct_validation_lattice():
    fig = construct_validation_lattice()
    # The framework diagram uses numerous nodes and connecting lines
    assert len(fig.data) >= 20
>>>>>>> 2063641a
<|MERGE_RESOLUTION|>--- conflicted
+++ resolved
@@ -4,29 +4,25 @@
 ROOT = Path(__file__).resolve().parents[1]
 sys.path.insert(0, str(ROOT / 'Spacetime'))
 
-<<<<<<< HEAD
-from src.visualization import build_eigenmode_filter_diagram, pattern_recognition_vs_discovery
-=======
-from src.visualization import build_eigenmode_filter_diagram, construct_validation_lattice
->>>>>>> 2063641a
-
+from src.visualization import (
+    build_eigenmode_filter_diagram,
+    pattern_recognition_vs_discovery,
+    construct_validation_lattice
+)
 
 def test_build_eigenmode_filter_diagram():
     eigenvalues = [1, 2, 3, 4, 5]
     fig = build_eigenmode_filter_diagram(eigenvalues, selected_mode=4)
     # Expect at least len(eigenvalues) + 2 traces (input + output + blocked bars)
-    assert len(fig.data) >= len(eigenvalues) + 2
+    len(fig.data) >= len(eigenvalues) + 2
 
-
-<<<<<<< HEAD
 def test_pattern_recognition_vs_discovery():
     fig = pattern_recognition_vs_discovery()
     # Expect two bar traces, one for each learning mode
     assert len(fig.data) == 2
     assert fig.layout.title.text == "Pattern Recognition vs Discovery"
-=======
-def test_construct_validation_lattice():
+
+ test_construct_validation_lattice():
     fig = construct_validation_lattice()
     # The framework diagram uses numerous nodes and connecting lines
-    assert len(fig.data) >= 20
->>>>>>> 2063641a
+    assert len(fig.data) >= 20